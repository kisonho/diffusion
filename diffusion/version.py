--- conflicted
+++ resolved
@@ -1,9 +1,5 @@
 from torchmanager_core import Version
 
 API = Version("v0.1")
-<<<<<<< HEAD
-CURRENT = Version(f"{API}a15")
-=======
 CURRENT = Version(f"{API}.16a")
->>>>>>> 7c028af1
 DESCRIPTION = f"Torchmanager Implementation for Diffusion Model ({CURRENT})"