from torchmanager import losses, metrics
from torchmanager_core import torch
from torchmanager_core.typing import Any, Generic, Module, Optional, Union, TypeVar

from diffusion.data import DiffusionData
from diffusion.nn import DiffusionModule
from diffusion.scheduling import BetaSpace
from diffusion.sde import SDE, SubVPSDE, VESDE, VPSDE
from .diffusion import DiffusionManager

SDEType = TypeVar("SDEType", bound=SDE)


class SDEManager(DiffusionManager[Module], Generic[Module, SDEType]):
    beta_space: Optional[BetaSpace]
    is_continous: bool
    sde: SDEType

    def __init__(self, model: Module, /, sde: SDEType, time_steps: int, beta_space: Optional[BetaSpace] = None, *, is_continous: bool = False, optimizer: Optional[torch.optim.Optimizer] = None, loss_fn: Optional[Union[losses.Loss, dict[str, losses.Loss]]] = None, metrics: dict[str, metrics.Metric] = {}) -> None:
        super().__init__(model, time_steps, optimizer, loss_fn, metrics)
        self.beta_space = beta_space
        self.is_continous = is_continous
        self.sde = sde

        # check parameters
        if isinstance(self.sde, VPSDE) and self.beta_space is None:
            raise ValueError("Beta space is required for VPSDE.")

    def forward(self, x_train: DiffusionData, y_train: Optional[torch.Tensor] = None) -> tuple[torch.Tensor, Optional[torch.Tensor]]:
        # Scale neural network output by standard deviation and flip sign
        # For VE-trained models, t=0 corresponds to the highest noise level
        if isinstance(self.sde, SubVPSDE) or (self.is_continous and isinstance(self.sde, VPSDE)):
            t = x_train.t * 999
            _, std = self.sde.marginal_prob(torch.zeros_like(x_train.x), x_train.t)
        elif isinstance(self.sde, VPSDE):
            assert self.beta_space is not None, "Beta space is required for VPSDE."
            t = x_train.t * (self.sde.N - 1)
            std = self.beta_space.sqrt_one_minus_alphas_cumprod
        elif self.is_continous and isinstance(self.sde, VESDE):
            _, t = self.sde.marginal_prob(torch.zeros_like(x_train.x), x_train.t)
            std = 1
        elif isinstance(self.sde, VESDE):
            t = self.sde.T - x_train.t
            t *= self.sde.N - 1
            t = t.round().long()
            std = 1
        else:
            raise NotImplementedError(f"SDE class {type(self.sde)} not yet supported.")

        # calculate using score function
        x = DiffusionData(x_train.x, t, condition=x_train.condition)
        score = self.model(x)
        y = score / std

        # calculate loss
        loss = self.compiled_losses(y, y_train) if self.loss_fn is not None and y_train is not None else None
        return y, loss

    def forward_diffusion(self, data: Any, condition: Optional[torch.Tensor] = None, t: Optional[torch.Tensor] = None) -> tuple[Any, torch.Tensor]:
        t = torch.randint(0, self.time_steps, (data.shape[0],), device=data.device).long() if t is None else t.to(data.device)
        z = torch.randn_like(data, device=t.device)
        mean, std = self.sde.marginal_prob(data, t)
        x = mean + std[:, None, None, None] * z
        noise = z / std[:, None, None, None]
        return DiffusionData(x, t), noise

    def to(self, device: torch.device) -> None:
        if self.beta_space is not None:
            self.beta_space = self.beta_space.to(device)
        return super().to(device)

<<<<<<< HEAD
    def sampling(self, num_images: int, x_t: torch.Tensor, condition: Optional[torch.Tensor] = None, *, sampling_range: Optional[range] = None, show_verbose: bool = False) -> list[torch.Tensor]:
=======
    def sampling(self, num_images: int, x_t: torch.Tensor, condition: Optional[torch.Tensor] = None, *, sampling_range: Optional[Union[reversed,range]] = None, show_verbose: bool = False) -> list[torch.Tensor]:
>>>>>>> 4f720cbc
        sampling_range = range(self.time_steps) if sampling_range is None else sampling_range
        return super().sampling(num_images, x_t, condition, sampling_range=sampling_range, show_verbose=show_verbose)

    def sampling_step(self, data: DiffusionData, i, /, *, return_noise: bool = False) -> Union[torch.Tensor, tuple[torch.Tensor, torch.Tensor]]:
        # predict
        if isinstance(self.sde, VESDE):
            # The ancestral sampling predictor for VESDE
            timestep = (data.t * (self.sde.N - 1) / self.sde.T).long()
            sigma = self.sde.discrete_sigmas[timestep]
            adjacent_sigma = torch.where(timestep == 0, torch.zeros_like(data.t), self.sde.discrete_sigmas.to(data.t.device)[timestep - 1])
            predicted_noise, _ = score, _ = self.forward(data)
            x_mean = data.x + score * (sigma ** 2 - adjacent_sigma ** 2)[:, None, None, None]
            std = torch.sqrt((adjacent_sigma ** 2 * (sigma ** 2 - adjacent_sigma ** 2)) / (sigma ** 2))
            noise = torch.randn_like(data.x)
            y = x_mean + std[:, None, None, None] * noise
        elif isinstance(self.sde, VPSDE):
            # The ancestral sampling predictor for VESDE
            assert self.beta_space is not None, "Beta space is required for VPSDE."
            timestep = (data.t * (self.sde.N - 1) / self.sde.T).long()
            beta = self.beta_space.sample_betas(timestep, data.x.shape)
            predicted_noise, _ = score, _ = self.forward(data)
            x_mean = (data.x + beta[:, None, None, None] * score) / torch.sqrt(1. - beta)[:, None, None, None]
            noise = torch.randn_like(data.x)
            y = x_mean + torch.sqrt(beta)[:, None, None, None] * noise
        else:
            # The traditional reverse diffusion predictor
            f, G = self.sde.discretize(data.x, data.t)
            f = f - G[:, None, None, None] ** 2 * self.model(data) * 0.5
            G = torch.zeros_like(G)
            z = torch.randn_like(data.x)
            predicted_noise = x_mean = data.x - f
            y = x_mean + G[:, None, None, None] * z
        return (y, predicted_noise) if return_noise else y<|MERGE_RESOLUTION|>--- conflicted
+++ resolved
@@ -69,11 +69,7 @@
             self.beta_space = self.beta_space.to(device)
         return super().to(device)
 
-<<<<<<< HEAD
-    def sampling(self, num_images: int, x_t: torch.Tensor, condition: Optional[torch.Tensor] = None, *, sampling_range: Optional[range] = None, show_verbose: bool = False) -> list[torch.Tensor]:
-=======
     def sampling(self, num_images: int, x_t: torch.Tensor, condition: Optional[torch.Tensor] = None, *, sampling_range: Optional[Union[reversed,range]] = None, show_verbose: bool = False) -> list[torch.Tensor]:
->>>>>>> 4f720cbc
         sampling_range = range(self.time_steps) if sampling_range is None else sampling_range
         return super().sampling(num_images, x_t, condition, sampling_range=sampling_range, show_verbose=show_verbose)
 
