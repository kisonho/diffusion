from torch.nn.utils import clip_grad
from torch.optim.optimizer import Optimizer
from torch.utils.data import DataLoader
from torchmanager import losses, metrics, Manager as _Manager
from torchmanager.data import Dataset
from torchmanager_core import abc, devices, errors, torch, view, _raise
from torchmanager_core.typing import Any, Module, Optional, Sequence, TypeVar, Union, cast, overload

from diffusion import nn
from diffusion.data import DiffusionData
from diffusion.optim import EMAOptimizer


class DiffusionManager(_Manager[Module], abc.ABC):
    """
    The basic `Manager` for diffusion models

    * Abstract class
    * Extends: `torchmanager.Manager`

    - Properties:
        - time_steps: An `int` of total time steps
    - Methods to implement:
        - forward_diffusion: Forward pass of diffusion model, sample noises
        - sampling_step: Sampling step of diffusion model
    """
    time_steps: int

    def __init__(self, model: Module, time_steps: int, optimizer: Optional[Optimizer] = None, loss_fn: Optional[Union[losses.Loss, dict[str, losses.Loss]]] = None, metrics: dict[str, metrics.Metric] = {}) -> None:
        """
        Constructor

        - Prarameters:
            - model: An optional target `torch.nn.Module` to be trained
            - time_steps: An `int` of total number of steps
            - optimizer: An optional `torch.optim.Optimizer` to train the model
            - loss_fn: An optional `Loss` object to calculate the loss for single loss or a `dict` of losses in `Loss` with their names in `str` to calculate multiple losses
            - metrics: An optional `dict` of metrics with a name in `str` and a `Metric` object to calculate the metric
        """
        # initialize
        super().__init__(model, optimizer, loss_fn, metrics)
        self.time_steps = time_steps

    def backward(self, loss: torch.Tensor) -> None:
        super().backward(loss)
        clip_grad.clip_grad_norm_(self.model.parameters(), max_norm=1)

    @abc.abstractmethod
    def forward_diffusion(self, data: Any, condition: Optional[Any] = None, t: Optional[torch.Tensor] = None) -> tuple[Any, Any]:
        """
        Forward pass of diffusion model, sample noises

        - Parameters:
            - data: Any kind of noised data
            - condition: An optional `Any` kind of the condition to generate images
            - t: An optional `torch.Tensor` of the time step, sampling uniformly if not given
        - Returns: A `tuple` of `Any` kind of wrapped noisy images and sampled time step and `Any` kind of training objective
        """
        return NotImplemented

    @torch.no_grad()
    def predict(self, num_images: int, image_size: Union[int, tuple[int, ...]], *args: Any, condition: Optional[torch.Tensor] = None, noises: Optional[torch.Tensor] = None, sampling_range: Optional[Union[Sequence[int], range]] = None, device: Optional[Union[torch.device, list[torch.device]]] = None, empty_cache: bool = True, use_multi_gpus: bool = False, show_verbose: bool = False, **kwargs: Any) -> list[torch.Tensor]:
        # find available device
        cpu, device, target_devices = devices.search(device)
        if device == cpu and len(target_devices) < 2:
            use_multi_gpus = False
        devices.set_default(target_devices[0])

        # initialize and format parameters
        image_size = image_size if isinstance(image_size, tuple) else (3, image_size, image_size)
        assert image_size[0] > 0 and image_size[1] > 0, _raise(ValueError(f"Image size must be positive numbers, got {image_size}."))
        assert num_images > 0, _raise(ValueError(f"Number of images must be a positive number, got {num_images}."))
        imgs = torch.randn([num_images] + list(image_size)) if noises is None else noises
        assert imgs.shape[0] >= num_images, _raise(ValueError(f"Number of noises ({imgs.shape[0]}) must be equal or greater than number of images to generate ({num_images})"))

        try:
            # move model to device
            if use_multi_gpus:
                self.data_parallel(target_devices)
            else:
                imgs = imgs.to(device)
            self.to(device)
            self.model.eval()

            # move condition to device
            c = devices.move_to_device(condition, device) if condition is not None else None
            if c is not None:
                assert isinstance(c, torch.Tensor), "Condition must be a valid `torch.Tensor` when given."
            return self.sampling(num_images, imgs, *args, condition=c, sampling_range=sampling_range, show_verbose=show_verbose, **kwargs)
        except Exception as error:
            view.logger.error(error)
            runtime_error = errors.PredictionError()
            raise runtime_error from error
        finally:
            # empty cache
            if empty_cache:
                self.to(cpu)
                self.model = self.raw_model
                self.loss_fn = self.raw_loss_fn if self.raw_loss_fn is not None else self.raw_loss_fn
                devices.empty_cache()
<<<<<<< HEAD
=======

>>>>>>> de0f3458
    @overload
    @abc.abstractmethod
    def sampling_step(self, data: DiffusionData, i: int, /, *, return_noise: bool = False) -> torch.Tensor:
        ...

    @overload
    @abc.abstractmethod
    def sampling_step(self, data: DiffusionData, i: int, /, *, return_noise: bool = True) -> tuple[torch.Tensor, torch.Tensor]:
        ...

    @abc.abstractmethod
    def sampling_step(self, data: DiffusionData, i: int, /, *, return_noise: bool = False) -> Union[torch.Tensor, tuple[torch.Tensor, torch.Tensor]]:
        """
        Sampling step of diffusion model

        - Parameters:
            - data: A `DiffusionData` object
            - i: An `int` of current time step
            - return_noise: A `bool` flag to return predicted noise
        - Returns: A `torch.Tensor` of noised image if not returning noise or a `tuple` of noised image and predicted noise in `torch.Tensor` if returning noise
        """
        return NotImplemented

    @torch.no_grad()
    def sampling(self, num_images: int, x_t: torch.Tensor, *args: Any, condition: Optional[torch.Tensor] = None, sampling_range: Optional[Union[Sequence[int], range]] = None, show_verbose: bool = False, **kwargs: Any) -> list[torch.Tensor]:
        '''
        Samples a given number of images

        - Parameters:
            - num_images: An `int` of number of images to generate
            - x_t: A `torch.Tensor` of the image at T step
            - condition: An optional `torch.Tensor` of the condition to generate images
            - sampling_range: An optional `Sequence[int]`, or `range` of the range of time steps to sample
            - start_index: An optional `int` of the start index of the time step
            - end_index: An `int` of the end index of the time step
            - show_verbose: A `bool` flag to show the progress bar during testing
        - Retruns: A `list` of `torch.Tensor` generated results
        '''
        # initialize
        imgs = x_t
        sampling_range = range(self.time_steps, 0, -1) if sampling_range is None else sampling_range
        progress_bar = view.tqdm(desc='Sampling loop time step', total=len(sampling_range), disable=not show_verbose)

        # sampling loop time step
        for i, t in enumerate(sampling_range):
            # fetch data
            t = torch.full((num_images,), t, dtype=torch.long, device=imgs.device)

            # append to predicitions
            x = DiffusionData(imgs, t, condition=condition)
            y = self.sampling_step(x, len(sampling_range) - i)
            imgs = y.to(imgs.device)
            progress_bar.update()

        # reset model and loss
        return [img for img in imgs]

    @torch.no_grad()
    def test(self, dataset: Union[DataLoader[torch.Tensor], Dataset[torch.Tensor]], *args: Any, sampling_images: bool = False, sampling_shape: Optional[Union[int, tuple[int, ...]]] = None, sampling_range: Optional[Union[Sequence[int], range]] = None, device: Optional[Union[torch.device, list[torch.device]]] = None, empty_cache: bool = True, use_multi_gpus: bool = False, show_verbose: bool = False, **kwargs: Any) -> dict[str, float]:
        """
        Test target model

        - Parameters:
            - dataset: A `torch.utils.data.DataLoader` or `.data.Dataset` dataset
            - *args: An optional `tuple` of `Any` of additional arguments for sampling
            - sampling_images: A `bool` flag to sample images during testing
            - sampling_shape: An optional `int` or `tuple` of `int` of the shape of sampled images
            - sampling_range: An optional `Sequence[int]`, or `range` of the range of time steps to sample
            - device: An optional `torch.device` to test on if not using multi-GPUs or an optional default `torch.device` for testing otherwise
            - empyt_cache: A `bool` flag to empty cache after testing
            - use_multi_gpus: A `bool` flag to use multi gpus during testing
            - show_verbose: A `bool` flag to show the progress bar during testing
            - **kwargs: An optional `dict` of `Any` of additional keyword arguments for sampling
        - Returns: A `dict` of validation summary
        """
        # normali testing if not sampling images
        if not sampling_images:
            return super().test(dataset, device=device, empty_cache=empty_cache, use_multi_gpus=use_multi_gpus, show_verbose=show_verbose)

        # initialize device
        cpu, device, target_devices = devices.search(device)
        if device == cpu and len(target_devices) < 2:
            use_multi_gpus = False
        devices.set_default(target_devices[0])

        # initialize
        summary: dict[str, float] = {}
        batched_len = dataset.batched_len if isinstance(dataset, Dataset) else len(dataset)
        progress_bar = view.tqdm(total=batched_len) if show_verbose else None

        # reset loss function and metrics
        for _, m in self.metric_fns.items():
            m.eval().reset()

        try:
            # set module status and move to device
            if use_multi_gpus:
                self.data_parallel(target_devices)
            self.to(device)
            self.model.eval()

            # batch loop
            for x_test, y_test in dataset:
                # move x_test, y_test to device
                if not use_multi_gpus:
                    x_test = devices.move_to_device(x_test, device)
                y_test = devices.move_to_device(y_test, device)
                assert isinstance(x_test, torch.Tensor), "The input must be a valid `torch.Tensor`."
                assert isinstance(y_test, torch.Tensor), "The target must be a valid `torch.Tensor`."

                # sampling
                sampling_shape = y_test.shape[-3:] if sampling_shape is None else sampling_shape
                noises = torch.randn_like(y_test, dtype=torch.float, device=y_test.device)
                x = self.sampling(int(x_test.shape[0]), noises, *args, condition=x_test, sampling_range=sampling_range, show_verbose=False, **kwargs)
                x = torch.cat([img.unsqueeze(0) for img in x])
                x = devices.move_to_device(x, device)
                y_test = devices.move_to_device(y_test, device)
                step_summary: dict[str, float] = {}

                # forward metrics
                for name, fn in self.compiled_metrics.items():
                    if name.startswith("val_"):
                        name = name.replace("val_", "")
                    elif "loss" in name:
                        continue
                    try:
                        fn(x, y_test)
                        step_summary[name] = float(fn.result.detach())
                    except Exception as metric_error:
                        runtime_error = errors.MetricError(name)
                        raise runtime_error from metric_error

                # update progress bar
                if progress_bar is not None:
                    progress_bar.set_postfix(step_summary)
                    progress_bar.update()

            # summarize
            for name, fn in self.metric_fns.items():
                if name.startswith("val_"):
                    name = name.replace("val_", "")
                try:
                    summary[name] = float(fn.result.detach())
                except Exception as metric_error:
                    runtime_error = errors.MetricError(name)
                    raise runtime_error from metric_error

            # reset model and loss
            return summary
        except KeyboardInterrupt:
            view.logger.info("Testing interrupted.")
            return {}
        except Exception as error:
            view.logger.error(error)
            runtime_error = errors.TestingError()
            raise runtime_error from error
        finally:
            # close progress bar
            if progress_bar is not None:
                progress_bar.close()

            # empty cache
            if empty_cache:
                self.to(cpu)
                self.model = self.raw_model
                self.loss_fn = self.raw_loss_fn if self.raw_loss_fn is not None else self.raw_loss_fn
                devices.empty_cache()

    def to(self, device: torch.device) -> None:
        super().to(device)

    def train_step(self, x_train: Union[torch.Tensor, Any], y_train: Union[torch.Tensor, Any], *, forward_diffusion: bool = True) -> dict[str, float]:
        # forward diffusion sampling
        if forward_diffusion:
            assert isinstance(x_train, torch.Tensor) and isinstance(y_train, torch.Tensor), "The input and target must be a valid `torch.Tensor`."
            x_train_noise, objective = self.forward_diffusion(y_train.to(x_train.device), condition=x_train)
        else:
            x_train_noise, objective = x_train, y_train
        return super().train_step(x_train_noise, objective)

    def test_step(self, x_test: Union[torch.Tensor, Any], y_test: Union[torch.Tensor, Any], *, forward_diffusion: bool = True) -> dict[str, float]:
        # forward diffusion sampling
        if forward_diffusion:
            assert isinstance(x_test, torch.Tensor) and isinstance(y_test, torch.Tensor), "The input and target must be a valid `torch.Tensor`."
            x_test_noise, objective = self.forward_diffusion(y_test.to(x_test.device), condition=x_test)
        else:
            x_test_noise, objective = x_test, y_test
        return super().test_step(x_test_noise, objective)


DM = TypeVar('DM', bound=nn.DiffusionModule)


class Manager(DiffusionManager[DM]):
    """
    The manager that handles diffusion models

    * extends: `DiffusionManager`
    * Generic: `DM`
    """
    @property
    def time_steps(self) -> int:
        return self.raw_model.time_steps

    @time_steps.setter
    def time_steps(self, time_steps: int) -> None:
        self.raw_model.time_steps = time_steps

    def __init__(self, model: DM, optimizer: Optional[torch.optim.Optimizer] = None, loss_fn: Optional[Union[losses.Loss, dict[str, losses.Loss]]] = None, metrics: dict[str, metrics.Metric] = {}) -> None:
        super().__init__(model, model.time_steps, optimizer, loss_fn, metrics)

    def forward_diffusion(self, data: torch.Tensor, condition: Optional[Any] = None, t: Optional[torch.Tensor] = None) -> tuple[Any, Any]:
        # initialize
        t = torch.randint(1, self.time_steps + 1, (data.shape[0],), device=data.device).long() if t is None else t.to(data.device)
        return self.raw_model.forward_diffusion(data, t, condition=condition)

    @overload
    def sampling_step(self, data: DiffusionData, i: int, /) -> torch.Tensor:
        ...

    @overload
    def sampling_step(self, data: DiffusionData, i: int, /, *, return_noise: bool = True) -> tuple[torch.Tensor, torch.Tensor]:
        ...

    def sampling_step(self, data: DiffusionData, i: int, /, *, return_noise: bool = False) -> Union[torch.Tensor, tuple[torch.Tensor, torch.Tensor]]:
        predicted_noise, _ = self.forward(data)
        return self.raw_model.sampling_step(data, i, predicted_obj=predicted_noise, return_noise=return_noise)

    @torch.no_grad()
    def test(self, dataset: Union[DataLoader[torch.Tensor], Dataset[torch.Tensor]], *args: Any, sampling_images: bool = False, sampling_shape: Optional[Union[int, tuple[int, ...]]] = None, sampling_range: Optional[Union[Sequence[int], range]] = None, device: Optional[Union[torch.device, list[torch.device]]] = None, empty_cache: bool = True, use_multi_gpus: bool = False, show_verbose: bool = False, **kwargs: Any) -> dict[str, float]:
        if isinstance(self.optimizer, EMAOptimizer):
            with cast(EMAOptimizer, self.compiled_optimizer).use_ema_parameters():
                return super().test(dataset, *args, sampling_images=sampling_images, sampling_shape=sampling_shape, sampling_range=sampling_range, device=device, empty_cache=empty_cache, use_multi_gpus=use_multi_gpus, show_verbose=show_verbose, **kwargs)
        else:
            return super().test(dataset, *args, sampling_images=sampling_images, sampling_shape=sampling_shape, sampling_range=sampling_range, device=device, empty_cache=empty_cache, use_multi_gpus=use_multi_gpus, show_verbose=show_verbose, **kwargs)<|MERGE_RESOLUTION|>--- conflicted
+++ resolved
@@ -98,10 +98,6 @@
                 self.model = self.raw_model
                 self.loss_fn = self.raw_loss_fn if self.raw_loss_fn is not None else self.raw_loss_fn
                 devices.empty_cache()
-<<<<<<< HEAD
-=======
-
->>>>>>> de0f3458
     @overload
     @abc.abstractmethod
     def sampling_step(self, data: DiffusionData, i: int, /, *, return_noise: bool = False) -> torch.Tensor:
