--- conflicted
+++ resolved
@@ -1,12 +1,7 @@
 [tool.poetry]
 name = "torchmanager-diffusion"
-<<<<<<< HEAD
-version = "1.1b2"
-description = "Torchmanager Implementation for Diffusion Model (v1.1 Beta 2)"
-=======
 version = "1.1b3"
 description = "Torchmanager Implementation for Diffusion Model (v1.1 Beta 3)"
->>>>>>> b61f6147
 authors = ["Kison Ho <unfit-gothic.0q@icloud.com>"]
 packages = [
     { include = "diffusion" }
